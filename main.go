--- conflicted
+++ resolved
@@ -18,16 +18,10 @@
 	*/
 
 	var (
-<<<<<<< HEAD
 		fastUpstream  string
 		cleanUpstream string
 		listen        string
-=======
-		fastDNS  string
-		cleanDNS string
-		listen   string
-		logLevel string
->>>>>>> deb9f792
+    logLevel string
 	)
 
 	flag.StringVar(&fastUpstream, "f", "114.114.114.114:53", "The fast/local DNS upstream, ip:port or resolv.conf file")
@@ -38,18 +32,11 @@
 	flag.Parse()
 
 	s, err := freedns.NewServer(freedns.Config{
-<<<<<<< HEAD
 		FastUpstream:  fastUpstream,
 		CleanUpstream: cleanUpstream,
 		Listen:        listen,
 		CacheCap:      1024 * 10,
-=======
-		FastDNS:  fastDNS,
-		CleanDNS: cleanDNS,
-		Listen:   listen,
-		CacheCap: 1024 * 10,
-		LogLevel: logLevel,
->>>>>>> deb9f792
+    LogLevel:      logLevel,
 	})
 	if err != nil {
 		log.Fatalln(err)
